--- conflicted
+++ resolved
@@ -78,7 +78,6 @@
             self?.updateStatus(response: response)
         }
     }
-<<<<<<< HEAD
     
     public func perform(link: LinksResponse.Link) {
         guard let stateToken = stateToken else { return }
@@ -87,79 +86,26 @@
             self?.updateStatus(response: response)
         }
     }
-
-    // MARK: - Internal
-
-    /// Okta REST API client
-    public private(set) var api: OktaAPI
-
-    /// Current status of the authentication transaction.
-    public private(set) var status: AuthStatus = .unauthenticated
-
-    /// Ephemeral token that encodes the current state of an authentication or recovery transaction.
-    public private(set) var stateToken: String?
-
-    /// Link relations for the current status.
-    public private(set) var links: LinksResponse?
-
-    // Embedded resources for current status
-    public private(set) var embedded: EmbeddedResponse?
-
-    /// One-time token issued as recoveryToken response parameter when a recovery transaction transitions to the RECOVERY status.
-    public private(set) var recoveryToken: String?
-
-    /// One-time token isuued as `sessionToken` response parameter when an authenication transaction completes with the `SUCCESS` status.
-    public private(set) var sessionToken: String?
-
-    // MARK: - Private
     
-    private func checkAPIResultError(_ result: OktaAPIRequest.Result) -> OktaAPISuccessResponse? {
-        switch result {
-        case .error(let error):
-            delegate?.handleError(error)
-            resetStatus()
-            return nil
-        case .success(let success):
-            return success
-        }
-    }
-
     private func updateStatus(response: OktaAPISuccessResponse) {
         status = response.status ?? .unauthenticated
         stateToken = response.stateToken
         sessionToken = response.sessionToken
         links = response.links
         embedded = response.embedded
-        handleStatusChange()
-=======
-    
-    public func updateStatus(response: OktaAPISuccessResponse) {
-        print("Updating status with: \(response)")
-        status = response.status
-        stateToken = response.stateToken
         performStatusChangeHandling()
->>>>>>> d4ad9323
     }
     
     public func resetStatus() {
         status = .unauthenticated
         stateToken = nil
-<<<<<<< HEAD
         sessionToken = nil
         links = nil
         embedded = nil
-        handleStatusChange()
-    }
-
-    private func handleStatusChange() {
-=======
         performStatusChangeHandling()
     }
     
     public func handleStatusChange() {
-        print("Handling status change: \(status.description)")
-        
->>>>>>> d4ad9323
         switch status {
             
         case .passwordWarning:
@@ -186,19 +132,15 @@
             
         case .success:
             delegate?.handleSuccess()
-<<<<<<< HEAD
-        
+            
         case .unauthenticated:
             break
-
-=======
             
->>>>>>> d4ad9323
         default:
             delegate?.handleError(.authenicationStatusNotSupported(status))
         }
     }
-
+    
     // MARK: - Internal
 
     /// Okta REST API client
@@ -211,10 +153,10 @@
     public private(set) var stateToken: String?
 
     /// Link relations for the current status.
-    public private(set) var links: [String: String] = [:]
+    public private(set) var links: LinksResponse?
 
     // Embedded resources for current status
-    public private(set) var embedded: [String: String] = [:]
+    public private(set) var embedded: EmbeddedResponse?
 
     /// One-time token issued as recoveryToken response parameter when a recovery transaction transitions to the RECOVERY status.
     public private(set) var recoveryToken: String?
